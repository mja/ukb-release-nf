nextflow.preview.dsl=2

<<<<<<< HEAD
params.enc = "ukb12345.enc"
params.key = "k1234r12345.key" 
=======
/* Process UK Biobank data release into a DuckDB database */

params.enc = "/exports/igmm/datastore/GenScotDepression/data/ukb/release/ukb670429/ukb670429.enc"
params.key = "/exports/igmm/datastore/GenScotDepression/data/ukb/release/k4844-keys/k4844r670429.key" 
>>>>>>> 67df2acc

workflow {
    // packed/encrypted UKB release file
    ENC_CH = Channel
        .fromPath(params.enc)
    
    // decryption key
    KEY_CH = Channel
        .fromPath(params.key)
        
    // stage the files
    ENC_KEY_CH = STAGE(ENC_CH, KEY_CH)
    
    // unpack the file
    UKB_ENC_CH = UNPACK(ENC_KEY_CH)

    // data dictionary
    UKB_DOCS_CH = DOCS(UKB_ENC_CH)
    
    // convert to csv
    //CSV_CH = CONVERT(UKB_ENC_CH)
    
    // copy to duckdb
    //DUCK_CH = DUCK(CSV_CH)
}

/* Stage release files */
process STAGE {
    tag "Staging data"
    queue "staging"
    
    input:
    path enc
    path key
    
    output:
    tuple path('ukb.enc'), path('ukb.key')
    
    script:
    """
    cp $enc ukb.enc
    cp $key ukb.key
    """
}

/* Unpack the data file */
process UNPACK {
    tag "Unpacking data"
    
    cpus = 1
    memory = 4.GB
    time = '30m'
    
    input:
    tuple path(enc), path(key)
    
    output:
    path('ukb.enc_ukb')
    
    script:
    """
    ukbunpack $enc $key
    """
}

/* Convert the data file to CSV */
process DOCS {
    tag "Extracting HTML dictionary"
    
    cpus = 1
    memory = 2.GB
    time = '6h'
    
    input:
    path(enc_ukb)
    
    output:
    tuple path('ukb.html'), path('fields.ukb')
    
    script:
    """
    dconvert $enc_ukb docs
    """
}

/* Convert the data file to CSV */
process CONVERT {
    tag "Converting data"
    
    cpus = 1
    memory = 2.GB
    time = '6h'
    
    input:
    path(enc_ukb)
    
    output:
    path('ukb.csv')
    
    script:
    """
    dconvert $enc_ukb csv
    """
}

/* Copy the CSV to DuckDB */
process DUCK {
    tag "Creating DuckDB"
    
    cpus = 8
    memory = 64.GB // check job id 26361907
    time = '6h'
    
    input:
    path(csv)
    
    output:
    path('ukb.duckdb')
    
    script:
    """
    duckdb ukb.duckdb "CREATE TABLE ukb AS SELECT * FROM read_csv_auto('$csv');"
    """
}<|MERGE_RESOLUTION|>--- conflicted
+++ resolved
@@ -1,14 +1,9 @@
 nextflow.preview.dsl=2
 
-<<<<<<< HEAD
+/* Process UK Biobank data release into a DuckDB database */
+
 params.enc = "ukb12345.enc"
 params.key = "k1234r12345.key" 
-=======
-/* Process UK Biobank data release into a DuckDB database */
-
-params.enc = "/exports/igmm/datastore/GenScotDepression/data/ukb/release/ukb670429/ukb670429.enc"
-params.key = "/exports/igmm/datastore/GenScotDepression/data/ukb/release/k4844-keys/k4844r670429.key" 
->>>>>>> 67df2acc
 
 workflow {
     // packed/encrypted UKB release file
